/*
 * This source file is part of RmlUi, the HTML/CSS Interface Middleware
 *
 * For the latest information, see http://github.com/mikke89/RmlUi
 *
 * Copyright (c) 2008-2010 CodePoint Ltd, Shift Technology Ltd
 * Copyright (c) 2019 The RmlUi Team, and contributors
 *
 * Permission is hereby granted, free of charge, to any person obtaining a copy
 * of this software and associated documentation files (the "Software"), to deal
 * in the Software without restriction, including without limitation the rights
 * to use, copy, modify, merge, publish, distribute, sublicense, and/or sell
 * copies of the Software, and to permit persons to whom the Software is
 * furnished to do so, subject to the following conditions:
 *
 * The above copyright notice and this permission notice shall be included in
 * all copies or substantial portions of the Software.
 * 
 * THE SOFTWARE IS PROVIDED "AS IS", WITHOUT WARRANTY OF ANY KIND, EXPRESS OR
 * IMPLIED, INCLUDING BUT NOT LIMITED TO THE WARRANTIES OF MERCHANTABILITY,
 * FITNESS FOR A PARTICULAR PURPOSE AND NONINFRINGEMENT. IN NO EVENT SHALL THE
 * AUTHORS OR COPYRIGHT HOLDERS BE LIABLE FOR ANY CLAIM, DAMAGES OR OTHER
 * LIABILITY, WHETHER IN AN ACTION OF CONTRACT, TORT OR OTHERWISE, ARISING FROM,
 * OUT OF OR IN CONNECTION WITH THE SOFTWARE OR THE USE OR OTHER DEALINGS IN
 * THE SOFTWARE.
 *
 */

#include "precompiled.h"
#include "../../Include/RmlUi/Core/PropertyDictionary.h"

namespace Rml {
namespace Core {

PropertyDictionary::PropertyDictionary()
{
}

PropertyDictionary::~PropertyDictionary()
{
}

// Sets a property on the dictionary. Any existing property with a similar name will be overwritten.
void PropertyDictionary::SetProperty(PropertyId id, const Property& property)
{
	ROCKET_ASSERT(id != PropertyId::Invalid);
	properties[id] = property;
}

// Removes a property from the dictionary, if it exists.
void PropertyDictionary::RemoveProperty(PropertyId id)
{
	ROCKET_ASSERT(id != PropertyId::Invalid);
	properties.erase(id);
}

// Returns the value of the property with the requested name, if one exists.
const Property* PropertyDictionary::GetProperty(PropertyId id) const
{
	PropertyMap::const_iterator iterator = properties.find(id);
	if (iterator == properties.end())
		return nullptr;

	return &(*iterator).second;
}

// Returns the number of properties in the dictionary.
int PropertyDictionary::GetNumProperties() const
{
	return (int)properties.size();
}

// Returns the map of properties in the dictionary.
const PropertyMap& PropertyDictionary::GetProperties() const
{
	return properties;
}

// Imports potentially un-specified properties into the dictionary.
void PropertyDictionary::Import(const PropertyDictionary& property_dictionary, int property_specificity)
{
	for (PropertyMap::const_iterator iterator = property_dictionary.properties.begin(); iterator != property_dictionary.properties.end(); ++iterator)
	{
		const Property& property = iterator->second;
		SetProperty(iterator->first, property, property_specificity > 0 ? property_specificity : property.specificity);
	}
}

// Merges the contents of another fully-specified property dictionary with this one.
void PropertyDictionary::Merge(const PropertyDictionary& property_dictionary, int specificity_offset)
{
	for (PropertyMap::const_iterator iterator = property_dictionary.properties.begin(); iterator != property_dictionary.properties.end(); ++iterator)
	{
		const Property& property = iterator->second;
		SetProperty(iterator->first, property, property.specificity + specificity_offset);
	}
}

// Sets a property on the dictionary and its specificity.
<<<<<<< HEAD
void PropertyDictionary::SetProperty(PropertyId id, const Rocket::Core::Property& property, int specificity)
=======
void PropertyDictionary::SetProperty(const String& name, const Rml::Core::Property& property, int specificity)
>>>>>>> 4f13806c
{
	PropertyMap::iterator iterator = properties.find(id);
	if (iterator != properties.end() &&
		iterator->second.specificity > specificity)
		return;

	Property& new_property = (properties[id] = property);
	new_property.specificity = specificity;
}

}
}<|MERGE_RESOLUTION|>--- conflicted
+++ resolved
@@ -43,14 +43,14 @@
 // Sets a property on the dictionary. Any existing property with a similar name will be overwritten.
 void PropertyDictionary::SetProperty(PropertyId id, const Property& property)
 {
-	ROCKET_ASSERT(id != PropertyId::Invalid);
+	RMLUI_ASSERT(id != PropertyId::Invalid);
 	properties[id] = property;
 }
 
 // Removes a property from the dictionary, if it exists.
 void PropertyDictionary::RemoveProperty(PropertyId id)
 {
-	ROCKET_ASSERT(id != PropertyId::Invalid);
+	RMLUI_ASSERT(id != PropertyId::Invalid);
 	properties.erase(id);
 }
 
@@ -97,11 +97,7 @@
 }
 
 // Sets a property on the dictionary and its specificity.
-<<<<<<< HEAD
-void PropertyDictionary::SetProperty(PropertyId id, const Rocket::Core::Property& property, int specificity)
-=======
-void PropertyDictionary::SetProperty(const String& name, const Rml::Core::Property& property, int specificity)
->>>>>>> 4f13806c
+void PropertyDictionary::SetProperty(PropertyId id, const Rml::Core::Property& property, int specificity)
 {
 	PropertyMap::iterator iterator = properties.find(id);
 	if (iterator != properties.end() &&
