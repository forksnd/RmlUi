/*
 * This source file is part of RmlUi, the HTML/CSS Interface Middleware
 *
 * For the latest information, see http://github.com/mikke89/RmlUi
 *
 * Copyright (c) 2008-2010 CodePoint Ltd, Shift Technology Ltd
 * Copyright (c) 2019 The RmlUi Team, and contributors
 *
 * Permission is hereby granted, free of charge, to any person obtaining a copy
 * of this software and associated documentation files (the "Software"), to deal
 * in the Software without restriction, including without limitation the rights
 * to use, copy, modify, merge, publish, distribute, sublicense, and/or sell
 * copies of the Software, and to permit persons to whom the Software is
 * furnished to do so, subject to the following conditions:
 *
 * The above copyright notice and this permission notice shall be included in
 * all copies or substantial portions of the Software.
 * 
 * THE SOFTWARE IS PROVIDED "AS IS", WITHOUT WARRANTY OF ANY KIND, EXPRESS OR
 * IMPLIED, INCLUDING BUT NOT LIMITED TO THE WARRANTIES OF MERCHANTABILITY,
 * FITNESS FOR A PARTICULAR PURPOSE AND NONINFRINGEMENT. IN NO EVENT SHALL THE
 * AUTHORS OR COPYRIGHT HOLDERS BE LIABLE FOR ANY CLAIM, DAMAGES OR OTHER
 * LIABILITY, WHETHER IN AN ACTION OF CONTRACT, TORT OR OTHERWISE, ARISING FROM,
 * OUT OF OR IN CONNECTION WITH THE SOFTWARE OR THE USE OR OTHER DEALINGS IN
 * THE SOFTWARE.
 *
 */

#ifndef RMLUICOREFONTFACELAYER_H
#define RMLUICOREFONTFACELAYER_H

#include "../../Include/RmlUi/Core/FontGlyph.h"
#include "../../Include/RmlUi/Core/Geometry.h"
#include "../../Include/RmlUi/Core/GeometryUtilities.h"
#include "../../Include/RmlUi/Core/Texture.h"
#include "TextureLayout.h"

namespace Rml {
namespace Core {

#ifndef RMLUI_NO_FONT_INTERFACE_DEFAULT

class FontEffect;
class FontFaceHandleDefault;

/**
	A textured layer stored as part of a font face handle. Each handle will have at least a base
	layer for the standard font. Further layers can be added to allow rendering of text effects.

	@author Peter Curry
 */

class FontFaceLayer
{
public:
	FontFaceLayer();
	~FontFaceLayer();

	/// Generates the character and texture data for the layer.
	/// @param[in] handle The handle generating this layer.
	/// @param[in] effect The effect to initialise the layer with.
	/// @param[in] clone The layer to optionally clone geometry and texture data from.
	/// @param[in] deep_clone If true, the clones geometry will be completely cloned and the effect will have no option to affect even the glyph origins.
	/// @return True if the layer was generated successfully, false if not.
<<<<<<< HEAD
	bool Initialise(const FontFaceHandle* handle, SharedPtr<const FontEffect> effect = {}, const FontFaceLayer* clone = nullptr, bool deep_clone = false);
=======
	virtual bool Initialise(const FontFaceHandleDefault* handle, SharedPtr<const FontEffect> effect = {}, const FontFaceLayer* clone = nullptr, bool deep_clone = false);
>>>>>>> ff387849

	/// Generates the texture data for a layer (for the texture database).
	/// @param[out] texture_data The pointer to be set to the generated texture data.
	/// @param[out] texture_dimensions The dimensions of the texture.
	/// @param[in] glyphs The glyphs required by the font face handle.
	/// @param[in] texture_id The index of the texture within the layer to generate.
	bool GenerateTexture(UniquePtr<const byte[]>& texture_data, Vector2i& texture_dimensions, int texture_id);
	/// Generates the geometry required to render a single character.
	/// @param[out] geometry An array of geometries this layer will write to. It must be at least as big as the number of textures in this layer.
	/// @param[in] character_code The character to generate geometry for.
	/// @param[in] position The position of the baseline.
	/// @param[in] colour The colour of the string.
	inline void GenerateGeometry(Geometry* geometry, const CodePoint character_code, const Vector2f& position, const Colourb& colour) const
	{
		auto it = characters.find(character_code);
		if (it == characters.end())
			return;

		const Character& character = it->second;

		if (character.texture_index < 0)
			return;

		// Generate the geometry for the character.
		std::vector< Vertex >& character_vertices = geometry[character.texture_index].GetVertices();
		std::vector< int >& character_indices = geometry[character.texture_index].GetIndices();

		character_vertices.resize(character_vertices.size() + 4);
		character_indices.resize(character_indices.size() + 6);
		GeometryUtilities::GenerateQuad(
			&character_vertices[0] + (character_vertices.size() - 4),
			&character_indices[0] + (character_indices.size() - 6),
			Vector2f(position.x + character.origin.x, position.y + character.origin.y).Round(),
			character.dimensions,
			colour, 
			character.texcoords[0],
			character.texcoords[1],
			(int)character_vertices.size() - 4
		);
	}

	/// Returns the effect used to generate the layer.
	/// @return The layer's effect.
	const FontEffect* GetFontEffect() const;

	/// Returns on the layer's textures.
	/// @param[in] index The index of the desired texture.
	/// @return The requested texture.
	const Texture* GetTexture(int index);
	/// Returns the number of textures employed by this layer.
	/// @return The number of used textures.
	int GetNumTextures() const;

	/// Returns the layer's colour.
	/// @return The layer's colour.
	const Colourb& GetColour() const;

private:
	struct Character
	{
		Character() : texture_index(-1) { }

		// The offset, in pixels, of the baseline from the start of this character's geometry.
		Vector2f origin;
		// The width and height, in pixels, of this character's geometry.
		Vector2f dimensions;
		// The texture coordinates for the character's geometry.
		Vector2f texcoords[2];

		// The texture this character renders from.
		int texture_index;
	};

	using CharacterMap = UnorderedMap<CodePoint, Character>;
	using TextureList = std::vector<Texture>;

	const FontFaceHandleDefault* handle;
	SharedPtr<const FontEffect> effect;

	TextureLayout texture_layout;

	CharacterMap characters;
	TextureList textures;
	Colourb colour;
};

#endif

}
}

#endif<|MERGE_RESOLUTION|>--- conflicted
+++ resolved
@@ -62,11 +62,7 @@
 	/// @param[in] clone The layer to optionally clone geometry and texture data from.
 	/// @param[in] deep_clone If true, the clones geometry will be completely cloned and the effect will have no option to affect even the glyph origins.
 	/// @return True if the layer was generated successfully, false if not.
-<<<<<<< HEAD
-	bool Initialise(const FontFaceHandle* handle, SharedPtr<const FontEffect> effect = {}, const FontFaceLayer* clone = nullptr, bool deep_clone = false);
-=======
-	virtual bool Initialise(const FontFaceHandleDefault* handle, SharedPtr<const FontEffect> effect = {}, const FontFaceLayer* clone = nullptr, bool deep_clone = false);
->>>>>>> ff387849
+	bool Initialise(const FontFaceHandleDefault* handle, SharedPtr<const FontEffect> effect = {}, const FontFaceLayer* clone = nullptr, bool deep_clone = false);
 
 	/// Generates the texture data for a layer (for the texture database).
 	/// @param[out] texture_data The pointer to be set to the generated texture data.
