/*
 * This source file is part of libRocket, the HTML/CSS Interface Middleware
 *
 * For the latest information, see http://www.librocket.com
 *
 * Copyright (c) 2018 Michael Ragazzon
 *
 * Permission is hereby granted, free of charge, to any person obtaining a copy
 * of this software and associated documentation files (the "Software"), to deal
 * in the Software without restriction, including without limitation the rights
 * to use, copy, modify, merge, publish, distribute, sublicense, and/or sell
 * copies of the Software, and to permit persons to whom the Software is
 * furnished to do so, subject to the following conditions:
 *
 * The above copyright notice and this permission notice shall be included in
 * all copies or substantial portions of the Software.
 *
 * THE SOFTWARE IS PROVIDED "AS IS", WITHOUT WARRANTY OF ANY KIND, EXPRESS OR
 * IMPLIED, INCLUDING BUT NOT LIMITED TO THE WARRANTIES OF MERCHANTABILITY,
 * FITNESS FOR A PARTICULAR PURPOSE AND NONINFRINGEMENT. IN NO EVENT SHALL THE
 * AUTHORS OR COPYRIGHT HOLDERS BE LIABLE FOR ANY CLAIM, DAMAGES OR OTHER
 * LIABILITY, WHETHER IN AN ACTION OF CONTRACT, TORT OR OTHERWISE, ARISING FROM,
 * OUT OF OR IN CONNECTION WITH THE SOFTWARE OR THE USE OR OTHER DEALINGS IN
 * THE SOFTWARE.
 *
 */

#include "precompiled.h"
#include "ElementAnimation.h"
#include "ElementStyle.h"
#include "../../Include/Rocket/Core/TransformPrimitive.h"
#include "../../Include/Rocket/Core/StyleSheetSpecification.h"

namespace Rocket {
namespace Core {


static Colourf ColourToLinearSpace(Colourb c)
{
	Colourf result;
	// Approximate inverse sRGB function
	result.red = Math::SquareRoot((float)c.red / 255.f);
	result.green = Math::SquareRoot((float)c.green / 255.f);
	result.blue = Math::SquareRoot((float)c.blue / 255.f);
	result.alpha = (float)c.alpha / 255.f;
	return result;
}

static Colourb ColourFromLinearSpace(Colourf c)
{
	Colourb result;
	result.red = (Rocket::Core::byte)Math::Clamp(c.red*c.red*255.f, 0.0f, 255.f);
	result.green = (Rocket::Core::byte)Math::Clamp(c.green*c.green*255.f, 0.0f, 255.f);
	result.blue = (Rocket::Core::byte)Math::Clamp(c.blue*c.blue*255.f, 0.0f, 255.f);
	result.alpha = (Rocket::Core::byte)Math::Clamp(c.alpha*255.f, 0.0f, 255.f);
	return result;
}

// Merges all the primitives to a single DecomposedMatrix4 primitive
static bool CombineAndDecompose(Transform& t, Element& e)
{
	Matrix4f m = Matrix4f::Identity();

	for (auto& primitive : t.GetPrimitives())
	{
		Matrix4f m_primitive;
		if (primitive.ResolveTransform(m_primitive, e))
			m *= m_primitive;
	}

	Transforms::DecomposedMatrix4 decomposed;

	if (!decomposed.Decompose(m))
		return false;

	t.ClearPrimitives();
	t.AddPrimitive(decomposed);

	return true;
}


static Property InterpolateProperties(const Property & p0, const Property& p1, float alpha, Element& element, const PropertyDefinition* definition)
{
	if ((p0.unit & Property::NUMBER_LENGTH_PERCENT) && (p1.unit & Property::NUMBER_LENGTH_PERCENT))
	{
		if (p0.unit == p1.unit || !definition)
		{
			// If we have the same units, we can just interpolate regardless of what the value represents.
			// Or if we have distinct units but no definition, all bets are off. This shouldn't occur, just interpolate values.
			float f0 = p0.value.Get<float>();
			float f1 = p1.value.Get<float>();
			float f = (1.0f - alpha) * f0 + alpha * f1;
			return Property{ f, p0.unit };
		}
		else
		{
			// Otherwise, convert units to pixels.
			float f0 = element.GetStyle()->ResolveNumberLengthPercentage(&p0, definition->GetRelativeTarget());
			float f1 = element.GetStyle()->ResolveNumberLengthPercentage(&p1, definition->GetRelativeTarget());
			float f = (1.0f - alpha) * f0 + alpha * f1;
			return Property{ f, Property::PX };
		}
	}

	if (p0.unit == Property::COLOUR && p1.unit == Property::COLOUR)
	{
		Colourf c0 = ColourToLinearSpace(p0.value.Get<Colourb>());
		Colourf c1 = ColourToLinearSpace(p1.value.Get<Colourb>());

		Colourf c = c0 * (1.0f - alpha) + c1 * alpha;

		return Property{ ColourFromLinearSpace(c), Property::COLOUR };
	}

	if (p0.unit == Property::TRANSFORM && p1.unit == Property::TRANSFORM)
	{
		using namespace Rocket::Core::Transforms;

<<<<<<< HEAD
=======
		// Build the new, interpolating transform
		std::unique_ptr<Transform> t(new Transform);

>>>>>>> 34b55b14
		auto t0 = p0.value.Get<TransformRef>();
		auto t1 = p1.value.Get<TransformRef>();

		const auto& prim0 = t0->GetPrimitives();
		const auto& prim1 = t1->GetPrimitives();

		if (prim0.size() != prim1.size())
		{
			ROCKET_ERRORMSG("Transform primitives not of same size during interpolation. Were the transforms properly prepared for interpolation?");
			return Property{ t0, Property::TRANSFORM };
		}

		// Build the new, interpolating transform
		auto t = std::make_unique<Transform>();
		t->GetPrimitives().reserve(t0->GetPrimitives().size());

		for (size_t i = 0; i < prim0.size(); i++)
		{
			Primitive p = prim0[i];
			if (!p.InterpolateWith(prim1[i], alpha))
			{
				ROCKET_ERRORMSG("Transform primitives can not be interpolated. Were the transforms properly prepared for interpolation?");
				return Property{ t0, Property::TRANSFORM };
			}
			t->AddPrimitive(p);
		}

		return Property{ TransformRef(std::move(t)), Property::TRANSFORM };
	}

	return alpha < 0.5f ? p0 : p1;
}




enum class PrepareTransformResult { Unchanged = 0, ChangedT0 = 1, ChangedT1 = 2, ChangedT0andT1 = 3, Invalid = 4 };

static PrepareTransformResult PrepareTransformPair(Transform& t0, Transform& t1, Element& element)
{
	using namespace Transforms;

	// Insert or modify primitives such that the two transforms match exactly in both number of and types of primitives.
	// Based largely on https://drafts.csswg.org/css-transforms-1/#interpolation-of-transforms

	auto& prims0 = t0.GetPrimitives();
	auto& prims1 = t1.GetPrimitives();

	// Check for trivial case where they contain the same primitives
	if (prims0.size() == prims1.size())
	{
		PrepareTransformResult result = PrepareTransformResult::Unchanged;
		bool same_primitives = true;
		for (size_t i = 0; i < prims0.size(); i++)
		{
			auto p0_type = prims0[i].primitive.type;
			auto p1_type = prims1[i].primitive.type;
			if (p0_type != p1_type)
			{
				// They are not the same, but see if we can convert them to their more generic form
				if (!Primitive::TryConvertToMatchingGenericType(prims0[i], prims1[i]))
				{
					same_primitives = false;
					break;
				}
				if (prims0[i].primitive.type != p0_type)
					(int&)result |= (int)PrepareTransformResult::ChangedT0;
				if (prims1[i].primitive.type != p1_type)
					(int&)result |= (int)PrepareTransformResult::ChangedT1;
			}
		}
		if (same_primitives)
			return result;
	}

	if (prims0.size() != prims1.size())
	{
		// Try to match the smallest set of primitives to the larger set, set missing keys in the small set to identity.
		// Requirement: The small set must match types in the same order they appear in the big set.
		// Example: (letter indicates type, number represents values)
		// big:       a0 b0 c0 b1
		//               ^     ^ 
		// small:     b2 b3   
		//            ^  ^
		// new small: a1 b2 c1 b3   
		bool prims0_smallest = (prims0.size() < prims1.size());

		auto& small = (prims0_smallest ? prims0 : prims1);
		auto& big = (prims0_smallest ? prims1 : prims0);

		std::vector<size_t> matching_indices; // Indices into 'big' for matching types
		matching_indices.reserve(small.size() + 1);

		size_t i_big = 0;
		bool match_success = true;
		bool changed_big = false;

		// Iterate through the small set to see if its types fit into the big set
		for (size_t i_small = 0; i_small < small.size(); i_small++)
		{
			match_success = false;
			auto small_type = small[i_small].primitive.type;

			for (; i_big < big.size(); i_big++)
			{
				auto big_type = big[i_big].primitive.type;

				if (small_type == big_type)
				{
					// Exact match
					match_success = true;
				}
				else if (Primitive::TryConvertToMatchingGenericType(small[i_small], big[i_big]))
				{
					// They matched in their more generic form, one or both primitives converted
					match_success = true;
					if (big[i_big].primitive.type != big_type)
						changed_big = true;
				}

				if (match_success)
				{
					matching_indices.push_back(i_big);
					match_success = true;
					i_big += 1;
					break;
				}
			}

			if (!match_success)
				break;
		}


		if (match_success)
		{
			// Success, insert the missing primitives into the small set
			matching_indices.push_back(big.size()); // Needed to copy elements behind the last matching primitive
			small.reserve(big.size());
			size_t i0 = 0;
			for (size_t match_index : matching_indices)
			{
				for (size_t i = i0; i < match_index; i++)
				{
					Primitive p = big[i];
					p.SetIdentity();
					small.insert(small.begin() + i, p);
				}

				// Next value to copy is one-past the matching primitive
				i0 = match_index + 1;
			}

			// The small set has always been changed if we get here, but the big set is only changed
			// if one or more of its primitives were converted to a general form.
			if (changed_big)
				return PrepareTransformResult::ChangedT0andT1;

			return (prims0_smallest ? PrepareTransformResult::ChangedT0 : PrepareTransformResult::ChangedT1);
		}
	}


	// If we get here, things get tricky. Need to do full matrix interpolation.
	// In short, we decompose the Transforms into translation, rotation, scale, skew and perspective components. 
	// Then, during update, interpolate these components and combine into a new transform matrix.
	if (!CombineAndDecompose(t0, element))
		return PrepareTransformResult::Invalid;
	if (!CombineAndDecompose(t1, element))
		return PrepareTransformResult::Invalid;

	return PrepareTransformResult::ChangedT0andT1;
}


static bool PrepareTransforms(std::vector<AnimationKey>& keys, Element& element, int start_index)
{
	if (keys.size() < 2 || start_index < 1)
		return false;

	const int N = (int)keys.size();

	int count_iterations = -1;
	const int max_iterations = 3 * N;
	if (start_index < 1) start_index = 1;

	std::vector<bool> dirty_list(N + 1, false);
	dirty_list[start_index] = true;

	// For each pair of keys, match the transform primitives such that they can be interpolated during animation update
	for (int i = start_index; i < N && count_iterations < max_iterations; count_iterations++)
	{
		if (!dirty_list[i])
		{
			++i;
			continue;
		}

		auto& prop0 = keys[i - 1].property;
		auto& prop1 = keys[i].property;

		if(prop0.unit != Property::TRANSFORM || prop1.unit != Property::TRANSFORM)
			return false;

		auto t0 = prop0.value.Get<TransformRef>();
		auto t1 = prop1.value.Get<TransformRef>();

		auto result = PrepareTransformPair(*t0, *t1, element);

		if (result == PrepareTransformResult::Invalid)
			return false;

		bool changed_t0 = ((int)result & (int)PrepareTransformResult::ChangedT0);
		bool changed_t1 = ((int)result & (int)PrepareTransformResult::ChangedT1);

		dirty_list[i] = false;
		dirty_list[i - 1] = dirty_list[i - 1] || changed_t0;
		dirty_list[i + 1] = dirty_list[i + 1] || changed_t1;

		if (changed_t0 && i > 1)
			--i;
		else
			++i;
	}

	// Something has probably gone wrong if we exceeded max_iterations, possibly a bug in PrepareTransformPair()
	return (count_iterations < max_iterations);
}


ElementAnimation::ElementAnimation(const String& property_name, const Property& current_value, double start_world_time, float duration, int num_iterations, bool alternate_direction, bool is_transition)
	: property_name(property_name), duration(duration), num_iterations(num_iterations), alternate_direction(alternate_direction),
	last_update_world_time(start_world_time), time_since_iteration_start(0.0f), current_iteration(0), reverse_direction(false), animation_complete(false), is_transition(is_transition)
{
	if (!current_value.definition)
	{
		Log::Message(Log::LT_WARNING, "Property in animation key did not have a definition (while adding key '%s').", current_value.ToString().c_str());
	}
	InternalAddKey(AnimationKey{ 0.0f, current_value, Tween{} });
}

bool ElementAnimation::InternalAddKey(AnimationKey key)
{
	int valid_properties = (Property::NUMBER_LENGTH_PERCENT | Property::ANGLE | Property::COLOUR | Property::TRANSFORM);

	if (!(key.property.unit & valid_properties))
	{
		Log::Message(Log::LT_WARNING, "Property '%s' is not a valid target for interpolation.", key.property.ToString().c_str());
		return false;
	}

	if (key.property.unit == Property::TRANSFORM)
	{
		if (!key.property.value.Get<TransformRef>())
			key.property.value.Reset(TransformRef(new Transform));
	}

	keys.push_back(key);

	return true;
}


bool ElementAnimation::AddKey(float target_time, const Property & in_property, Element& element, Tween tween, bool extend_duration)
{
	if (keys.empty())
	{
		Log::Message(Log::LT_WARNING, "Element animation was not initialized properly, can't add key.");
		return false;
	}
	if (!InternalAddKey(AnimationKey{ target_time, in_property, tween }))
	{
		return false;
	}

	bool result = true;
	auto& property = keys.back().property;

	if (property.unit == Property::TRANSFORM)
	{
		bool must_decompose = false;
		auto& transform = *property.value.Get<TransformRef>();

		for (auto& primitive : transform.GetPrimitives())
		{
			if (!primitive.PrepareForInterpolation(element))
			{
				must_decompose = true;
				break;
			}
		}

		if(must_decompose)
			result = CombineAndDecompose(transform, element);

		if (result)
			result = PrepareTransforms(keys, element, (int)keys.size() - 1);
	}

	if(result)
	{
		if(extend_duration) 
			duration = target_time;
	}
	else
	{
		keys.pop_back();
	}

	return result;
}

float ElementAnimation::GetInterpolationFactorAndKeys(int* out_key0, int* out_key1) const
{
	float t = time_since_iteration_start;

	if (reverse_direction)
		t = duration - t;

	int key0 = -1;
	int key1 = -1;

	{
		for (int i = 0; i < (int)keys.size(); i++)
		{
			if (keys[i].time >= t)
			{
				key1 = i;
				break;
			}
		}

		if (key1 < 0) key1 = (int)keys.size() - 1;
		key0 = (key1 == 0 ? 0 : key1 - 1);
	}

	ROCKET_ASSERT(key0 >= 0 && key0 < (int)keys.size() && key1 >= 0 && key1 < (int)keys.size());

	float alpha = 0.0f;

	{
		const float t0 = keys[key0].time;
		const float t1 = keys[key1].time;

		const float eps = 1e-3f;

		if (t1 - t0 > eps)
			alpha = (t - t0) / (t1 - t0);

		alpha = Math::Clamp(alpha, 0.0f, 1.0f);
	}

	alpha = keys[key1].tween(alpha);

	if (out_key0) *out_key0 = key0;
	if (out_key1) *out_key1 = key1;

	return alpha;
}



Property ElementAnimation::UpdateAndGetProperty(double world_time, Element& element)
{
	ROCKET_ASSERT(keys.size() >= 2);
	float dt = float(world_time - last_update_world_time);
	if (animation_complete || dt <= 0.0f)
		return Property{};

	dt = Math::Min(dt, 0.1f);

	last_update_world_time = world_time;
	time_since_iteration_start += dt;

	if (time_since_iteration_start >= duration)
	{
		// Next iteration
		current_iteration += 1;

		if (num_iterations == -1 || (current_iteration >= 0 && current_iteration < num_iterations))
		{
			time_since_iteration_start -= duration;

			if (alternate_direction)
				reverse_direction = !reverse_direction;
		}
		else
		{
			animation_complete = true;
			time_since_iteration_start = duration;
		}
	}

	int key0 = -1;
	int key1 = -1;

	float alpha = GetInterpolationFactorAndKeys(&key0, &key1);

	Property result = InterpolateProperties(keys[key0].property, keys[key1].property, alpha, element, keys[0].property.definition);
	
	return result;
}


}
}<|MERGE_RESOLUTION|>--- conflicted
+++ resolved
@@ -117,26 +117,20 @@
 	{
 		using namespace Rocket::Core::Transforms;
 
-<<<<<<< HEAD
-=======
+		auto t0 = p0.value.Get<TransformRef>();
+		auto t1 = p1.value.Get<TransformRef>();
+
+		const auto& prim0 = t0->GetPrimitives();
+		const auto& prim1 = t1->GetPrimitives();
+
+		if (prim0.size() != prim1.size())
+		{
+			ROCKET_ERRORMSG("Transform primitives not of same size during interpolation. Were the transforms properly prepared for interpolation?");
+			return Property{ t0, Property::TRANSFORM };
+		}
+
 		// Build the new, interpolating transform
 		std::unique_ptr<Transform> t(new Transform);
-
->>>>>>> 34b55b14
-		auto t0 = p0.value.Get<TransformRef>();
-		auto t1 = p1.value.Get<TransformRef>();
-
-		const auto& prim0 = t0->GetPrimitives();
-		const auto& prim1 = t1->GetPrimitives();
-
-		if (prim0.size() != prim1.size())
-		{
-			ROCKET_ERRORMSG("Transform primitives not of same size during interpolation. Were the transforms properly prepared for interpolation?");
-			return Property{ t0, Property::TRANSFORM };
-		}
-
-		// Build the new, interpolating transform
-		auto t = std::make_unique<Transform>();
 		t->GetPrimitives().reserve(t0->GetPrimitives().size());
 
 		for (size_t i = 0; i < prim0.size(); i++)
