--- conflicted
+++ resolved
@@ -917,7 +917,8 @@
 // Removes an attribute from the element
 void Element::RemoveAttribute(const String& name)
 {
-	if (auto it = attributes.find(name); it != attributes.end())
+	auto it = attributes.find(name);
+	if (it != attributes.end())
 	{
 		attributes.erase(it);
 
@@ -959,13 +960,13 @@
 void Element::SetAttributes(const ElementAttributes* _attributes)
 {
 	attributes.reserve(attributes.size() + _attributes->size());
-	for (auto& [key, value] : *_attributes)
-		attributes[key] = value;
+	for (auto& pair : *_attributes)
+		attributes[pair.first] = pair.second;
 
 	AttributeNameList changed_attributes;
 	changed_attributes.reserve(_attributes->size());
-	for (auto& [key, value] : *_attributes)
-		changed_attributes.insert(key);
+	for (auto& pair : *_attributes)
+		changed_attributes.insert(pair.first);
 	OnAttributeChange(changed_attributes);
 }
 
@@ -2039,8 +2040,10 @@
 	content += "<";
 	content += tag;
 
-	for( auto& [name, variant] : attributes)
-	{
+	for( auto& pair : attributes)
+	{
+		auto& name = pair.first;
+		auto& variant = pair.second;
 		String value;
 		if (variant.GetInto(value))
 			content += " " + name + "=\"" + value + "\"";
@@ -2490,12 +2493,8 @@
 
 		for (auto it = it_completed; it != animations.end(); ++it)
 		{
-<<<<<<< HEAD
-			dictionary_list.emplace_back().emplace("property", it->GetPropertyName());
-=======
 			dictionary_list.emplace_back();
-			dictionary_list.back().Set("property", it->GetPropertyName());
->>>>>>> 34b55b14
+			dictionary_list.back().emplace("property", it->GetPropertyName());
 			is_transition.push_back(it->IsTransition());
 		}
 
