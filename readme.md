# RmlUi - The HTML/CSS User Interface Library Evolved

![RmlUi](https://github.com/mikke89/RmlUiDoc/raw/cc01edd834b003df6c649967bfd552bb0acc3d1e/assets/rmlui.png)

RmlUi - now with added boosters taking control of the rocket, targeting *your* games and applications.

---

[![Build Status](https://travis-ci.com/mikke89/RmlUi.svg?branch=performance)](https://travis-ci.com/mikke89/RmlUi) [![Build status](https://ci.appveyor.com/api/projects/status/x95oi8mrb001pqhh/branch/performance?svg=true)](https://ci.appveyor.com/project/mikke89/rmlui/branch/performance)

RmlUi is the C++ user interface package based on the HTML and CSS standards, designed as a complete solution for any project's interface needs. It is a fork of the [libRocket](https://github.com/libRocket/libRocket) project, introducing new features, bug fixes, and performance improvements. 

RmlUi uses the time-tested open standards XHTML1.0 and CSS2.0 while borrowing features from HTML5 and CSS3, and extends them with features suited towards real-time applications. Because of this, you don't have to learn a whole new proprietary technology like other libraries in this space.

Documentation is located at https://mikke89.github.io/RmlUiDoc/

## Features

- Cross platform architecture: Windows, macOS, Linux, iOS, etc.
- Dynamic layout system.
- Full animation and transform support.
- Efficient application-wide styling, with a custom-built templating engine.
- Fully featured control set: buttons, sliders, drop-downs, etc.
- Runtime visual debugging suite.
- Easily integrated and extensible with Lua scripting.

## Extensible

- Abstracted interfaces for plugging in to any game engine.
- Decorator engine allowing custom application-specific effects that can be applied to any element.
- Generic event system that binds seamlessly into existing projects.


## RmlUi 3.0 features

<<<<<<< HEAD
### Performance

The main effort in RmlUi 3.0 has been on improving the performance of the library. Users should see a substantial performance increase when upgrading.

- The update loop has been reworked to avoid doing unnecessary, repeated calculations whenever the document or style is changed. Instead of immediately updating properties on any affected elements, most of this work is done during the Context::Update call in a more carefully chosen order. Note that for this reason, when querying the Rocket API for properties such as size or position, this information may not be up-to-date with changes since the last Context::Update, such as newly added elements or classes. If this information is needed immediately, a call to ElementDocument::UpdateDocument can be made before such queries at a performance penalty.
- Several containers have been replaced, such as std::map to [robin_hood::unordered_flat_map](https://github.com/martinus/robin-hood-hashing).
- Reduced number of allocations and unnecessary recursive calls.
- And many more, smaller optimizations, resulting in more than 5x performance increase for creation and destruction of a large number of elements. A benchmark for this is located in the animation sample for now.


### Sprite sheets

The RCSS at-rule `@spritesheet` can be used to declare a sprite sheet. A sprite sheet consists of a single image and multiple sprites each specifying a region of the image. Sprites can in turn be used in decorators.

A sprite sheet can be declared in RCSS as in the following example.
```CSS
@spritesheet theme 
{
	src: invader.tga;
	
	title-bar-l: 147px 0px 82px 85px;
	title-bar-c: 229px 0px  1px 85px;
	title-bar-r: 231px 0px 15px 85px;
	
	icon-invader: 179px 152px 51px 39px;
	icon-game:    230px 152px 51px 39px;
	icon-score:   434px 152px 51px 39px;
	icon-help:    128px 152px 51px 39px;
}
```
The first property `src` provides the filename of the image for the sprite sheet. Every other property specifies a sprite as `<name>: <rectangle>`. A sprite's name applies globally to the style sheet, and must be unique. A rectangle is declared as `x y width height`, each of which must be in `px` units. Here, `x` and `y` refers to the position in the image with the origin placed at the top-left corner, and `width` and `height` extends the rectangle right and down.

The sprite name can be used in decorators, such as:
```CSS
decorator: tiled-horizontal( title-bar-l, title-bar-c, title-bar-r );
```
This creates a tiled decorator where the `title-bar-l` and `title-bar-r` sprites occupies the left and right parts of the element at their native size, while `title-bar-c` occupies the center and is stretched horizontally as the element is stretched.


### Decorators

The new RCSS `decorator` property replaces the old decorator declarations in libRocket. A decorator is declared by the name of the decorator type and its properties in parenthesis. Some examples follow.

```CSS
/* declares an image decorater by a sprite name */
decorator: image( icon-invader );

/* declares a tiled-box decorater by several sprites */
decorator: tiled-box(
	window-tl, window-t, window-tr, 
	window-l, window-c, window-r,
	window-bl, window-b, window-br
);

 /* declares an image decorator by the url of an image, and a rectangle inside it */
decorator: image( invader.tga 5px 10px 30px 30px );
```

The `decorator` property follows the normal cascading rules, is non-inherited, and has the default value `none` which specifies no decorator on the element. Unlike in libRocket, decorators can now be set on the element's style, although we recommend declaring them in style sheets for performance reasons.

Furthermore, multiple decorators can be specified on any element by a comma-separated list of decorators.
```CSS
/* declares two decorators on the same element, the first will be rendered on top of the latter */
decorator: image( icon-invader ), tiled-horizontal( title-bar-l, title-bar-c, title-bar-r );
```

When creating a custom decorator, you can provide a shorthand property named `decorator` which will be used to parse the text inside the parenthesis of the property declaration. This allows specifying the decorator with inline properties as in the above examples.
=======
RmlUi introduces several features over the [original libRocket branch](https://github.com/libRocket/libRocket). While some of the new features are briefly documented here, take a look at the [official RmlUi documentation](https://mikke89.github.io/RmlUiDoc/) for more details.
>>>>>>> 13e91de2


### Decorator at-rule

Note: This part is experimental. If it turns out there are very few use-cases for this feature, it may be removed in the future. Feedback is welcome.

The `@decorator` at-rule in RCSS can be used to declare a decorator when the shorthand syntax given above is not sufficient. It is best served with an example, we use the custom `starfield` decorator type from the invaders sample. In the style sheet, we can populate it with properties as follows.

```CSS
@decorator stars : starfield {
	num-layers: 5;
	top-colour: #fffc;
	bottom-colour: #fff3;
	top-speed: 80.0;
	bottom-speed: 20.0;
	top-density: 8;
	bottom-density: 20;
}
```
And then use it in a decorator.
```CSS
decorator: stars;
```
Note the lack of parenthesis which means it is a decorator name and not a type with shorthand properties declared.



### Other changes

- `Context::ProcessMouseWheel` now takes a float value for the `wheel_delta` property, thereby enabling continuous/smooth scrolling for input devices with such support. The default scroll length for unity value of `wheel_delta` is now three times the default line-height multiplied by the current dp-ratio.
- The system interface now has two new functions for setting and getting text to and from the clipboard: `virtual void SystemInterface::SetClipboardText(const Core::WString& text)` and `virtual void SystemInterface::GetClipboardText(Core::WString& text)`.
- The debugger now has the ability to clear the log. Additionally, the displayed element information updates when the element changes.


### Breaking changes

Breaking changes since RmlUi v2.0.

- Rml::Core::String has been replaced by std::string, thus, interfacing with the library now requires you to change your string types. This change was motivated by a small performance gain, additionally, it should make it easier to interface with the library especially for users already using std::string in their codebase. Similarly, Rml::Core::WString is now an alias for std::wstring.
- Querying the property of an element for size, position and similar may not work as expected right after changes to the document or style. This change is made for performance reasons, see the description under *performance* for reasoning and a workaround.
- The Controls::DataGrid "min-rows" property has been replaced by an attribute of the same name.
- Removed RenderInterface::GetPixelsPerInch, instead the pixels per inch value has been fixed to 96 PPI, as per CSS specs. To achieve a scalable user interface, instead use the 'dp' unit.
- Removed 'top' and 'bottom' from z-index property.
- See changes to the declaration of decorators above.


#### Events

There are some changes to events in RmlUi, however, for most users, existing code should still work as before.

There is now a distinction between actions executed in event listeners, and default actions for events:

- Event listeners are attached to an element as before. Events follow the normal phases: capture (root -> target), target, and bubble (target -> root). Each event listener can be either attached to the bubble phase (default) or capture phase. The target phase always executes if reached. Listeners are executed in the order they are added to the element. Each event type specifies whether it executes the bubble phase or not, see below for details.
- Default actions are primarily for actions performed internally in the library. They are executed in the function `virtual void Element::ProcessDefaultAction(Event& event)`. However, any object that derives from `Element` can override the default behavior and add new behavior. The default actions follow the normal event phases, but are only executed in the phase according to their `default_action_phase` which is defined for each event type. If an event is cancelled with `Event::StopPropagation()`, then the default action is not performed unless already executed.


Each event type now has an associated EventId as well as a specification defined as follows:

- `interruptible`: Whether the event can be cancelled by calling `Event::StopPropagation()`.
- `bubbles`: Whether the event executes the bubble phase. If true, all three phases: capture, target, and bubble, are executed. If false, only capture and target phases are executed.
- `default_action_phase`: One of: None, Target, Bubble, TargetAndBubble. Specifies during which phases the default action is executed, if any. That is, the phase for which `Element::ProcessDefaultAction` is called. See above for details.

For example, the event type `click` has the following specification:
```
id: EventId::Click
type: "click"
interruptible: true
bubbles: true
default_action_phase: TargetAndBubble
```

Whenever an event listener is added or event is dispatched, and the provided event type does not already have a specification, the default specification
`interruptible: true, bubbles: true, default_action_phase: None` is added for that event type. To provide a custom specification for a new event, first call the method:
```
EventId Rml::Core::RegisterEventType(const String& type, bool interruptible, bool bubbles, DefaultActionPhase default_action_phase)
```
After this call, any usage of this type will use the provided specification by default. The returned EventId can be used to dispatch events instead of the type string.

Various changes:
- All event listeners on the current element will always be called after calling StopPropagation(). However, the default action on the current element will be prevented. When propagating to the next element, the event is stopped. This behavior is consistent with the standard DOM events model.
- `Element::DispatchEvent` can now optionally take an `EventId` instead of a `String`.
- The `resize` event now only applies to the document size, not individual elements.
- The `scrollchange` event has been replaced by a function call. To capture scroll changes, instead use the `scroll` event.



## RmlUi 2.0 features

RmlUi introduces several features over the [original libRocket branch](https://github.com/libRocket/libRocket). While the [official RmlUi documentation](https://mikke89.github.io/RmlUiDoc/) is being updated with new documentation, some of the new features are also briefly documented here. Pull requests are welcome for improving the documentation at the [RmlUi documentation repository](https://github.com/mikke89/RmlUiDoc).

### Transform property

Based on the work of @shoemark, with additional fixes.

Use `perspective`, `perspective-origin`, `transform` and `transform-origin` in RCSS, roughly equivalent to their respective CSS properties.

```CSS
perspective: 1000px;
perspective-origin: 20px 50%;
transform: rotateX(10) skew(-10, 15) translateZ(100px);
transform-origin: left top 0;
```

All transform properties and their argument types are as follows:
```
perspective,  length1
matrix,       abs_numbers6
matrix3d,     abs_numbers16
translateX,   length1
translateY,   length1
translateZ,   length1
translate,    length2
translate3d,  length3
scaleX,       number1
scaleY,       number1
scaleZ,       number1
scale,        number2
scale,        number1
scale3d,      number3
rotateX,      angle1
rotateY,      angle1
rotateZ,      angle1
rotate,       angle1
rotate3d,     length3angle1
skewX,        angle1
skewY,        angle1
skew,         angle2
```

Angles are in degrees by default.





### Animations


Most RCSS properties can be animated, this includes properties representing lengths, colors, or transforms. From C++, an animation can be started on an Element by calling

```C++
bool Element::Animate(const String& property_name, const Property& target_value, float duration, Tween tween = Tween{}, int num_iterations = 1, bool alternate_direction = true, float delay = 0.0f, const Property* start_value = nullptr);
```

Additional animation keys can be added, extending the duration of the animation, by calling

```C++
bool Element::AddAnimationKey(const String& property_name, const Property& target_value, float duration, Tween tween = Tween{});
```

C++ example usage:

```C++
auto p1 = Transform::MakeProperty({ Transforms::Rotate2D{10.f}, Transforms::TranslateX{100.f} });
auto p2 = Transform::MakeProperty({ Transforms::Scale2D{3.f} });
el->Animate("transform", p1, 1.8f, Tween{ Tween::Elastic, Tween::InOut }, -1, true);
el->AddAnimationKey("transform", p2, 1.3f, Tween{ Tween::Elastic, Tween::InOut });
```


Animations can also be specified entirely in RCSS, with keyframes.
```CSS
animation: <duration> <delay> <tweening-function> <num_iterations|infinite> <alternate> <paused> <keyframes-name>;
```
All values, except `<duration>` and `<kyframes-name>`, are optional. Delay must be specified after duration, otherwise values can be given in any order. Keyframes are specified as in CSS, see example below. Multiple animations can be specified on the same element by using a comma-separated list.

Tweening functions (or in CSS lingo, `animation-timing-function`s) specify how the animated value progresses during the animation cycle. A tweening function in RCSS is specified as `<name>-in`, `<name>-out`, or `<name>-in-out`, with one of the following names,
```
back
bounce
circular
cubic
elastic
exponential
linear
quadratic
quartic
quintic
sine
```

RCSS example usage:

```CSS
@keyframes my-progress-bar
{
	0%, 30% {
		background-color: #d99;
	}
	50% {
		background-color: #9d9;
	}
	to { 
		background-color: #f9f;
		width: 100%;
	}
}
#my_element
{
	width: 25px;
	animation: 2s cubic-in-out infinite alternate my-progress-bar;
}
```

Internally, animations apply their properties on the local style of the element. Thus, mixing RML style attributes and animations should be avoided on the same element.

Animations currently support full interpolation of transforms, largely following the CSS specifications. Additionally, interpolation is supported for colors, numbers, lengths, and percentages.

Animations are very powerful coupled with transforms. See the animation sample project for more examples and details. There are also some [video demonstrations](https://mikke89.github.io/RmlUiDoc/pages/rmlui_features.html) of these features in the documentation.


### Transitions

Transitions apply an animation between two property values on an element when its property changes. Transitions are implemented in RCSS similar to how they operate in CSS. However, in RCSS, they only apply when a class or pseudo-class is added to or removed from an element.

```CSS
transition: <space-separated-list-of-properties|all|none> <duration> <delay> <tweening-function>;
```
The property list specifies the properties to be animated. Delay and tweening-function are optional. Delay must be specified after duration, otherwise values can be given in any order. Multiple transitions can be specified on the same element by using a comma-separated list. The tweening function is specified as in the `animation` RCSS property.


Example usage:

```CSS
#transition_test {
	transition: padding-left background-color transform 1.6s elastic-out;
	transform: scale(1.0);
	background-color: #c66;
}
#transition_test:hover {
	padding-left: 60px;
	transform: scale(1.5);
	background-color: #ddb700;
} 
```

See the animation sample project for more examples and details.


### Density-independent pixel (dp)

The `dp` unit behaves like `px` except that its size can be set globally to scale relative to pixels. This makes it easy to achieve a scalable user interface. Set the ratio globally on the context by calling:

```C++
float dp_ratio = 1.5f;
context->SetDensityIndependentPixelRatio(dp_ratio);
```

Usage example in RCSS:
```CSS
div#header 
{
	width: 800dp;
	height: 50dp;
	font-size: 20dp;
}
```


### Pointer events

Set the element property to disregard mouse input events on this and descending elements.
```CSS
pointer-events: none;
```
Default is `auto`.


### Image-color property

Non-standard RCSS property which multiplies a color with images in `<img>` tags and image decorators. Useful for `:hover`-events and for applying transparency.
```CSS
image-color: rgba(255, 160, 160, 200);
icon-decorator: image;
icon-image: background.png 34px 0px 66px 28px;
```


### Inline-block

Unlike the original branch, elements with
```CSS
display: inline-block;
```
will shrink to the width of their content, like in CSS.



### Border shorthand

Enables the `border` property shorthand.
```CSS
border: 4px #e99;
```


### Various changes

- The namespace has changed from `Rocket` to `Rml`, and include path from `<Rocket/...>` to `<RmlUi/...>`.
- The slider on the `input.range` element can be dragged from anywhere in the element.
- The `:checked` pseudo class can be used to style the selected item in drop-down lists.


## License (MIT)
 
 Copyright (c) 2008-2014 CodePoint Ltd, Shift Technology Ltd, and contributors
 Copyright (c) 2019 The RmlUi Team, and contributors\
 
 Permission is hereby granted, free of charge, to any person obtaining a copy
 of this software and associated documentation files (the "Software"), to deal
 in the Software without restriction, including without limitation the rights
 to use, copy, modify, merge, publish, distribute, sublicense, and/or sell
 copies of the Software, and to permit persons to whom the Software is
 furnished to do so, subject to the following conditions:

 The above copyright notice and this permission notice shall be included in
 all copies or substantial portions of the Software.
  
 THE SOFTWARE IS PROVIDED "AS IS", WITHOUT WARRANTY OF ANY KIND, EXPRESS OR
 IMPLIED, INCLUDING BUT NOT LIMITED TO THE WARRANTIES OF MERCHANTABILITY,
 FITNESS FOR A PARTICULAR PURPOSE AND NONINFRINGEMENT. IN NO EVENT SHALL THE
 AUTHORS OR COPYRIGHT HOLDERS BE LIABLE FOR ANY CLAIM, DAMAGES OR OTHER
 LIABILITY, WHETHER IN AN ACTION OF CONTRACT, TORT OR OTHERWISE, ARISING FROM,
 OUT OF OR IN CONNECTION WITH THE SOFTWARE OR THE USE OR OTHER DEALINGS IN
 THE SOFTWARE.
 <|MERGE_RESOLUTION|>--- conflicted
+++ resolved
@@ -33,7 +33,6 @@
 
 ## RmlUi 3.0 features
 
-<<<<<<< HEAD
 ### Performance
 
 The main effort in RmlUi 3.0 has been on improving the performance of the library. Users should see a substantial performance increase when upgrading.
@@ -101,9 +100,6 @@
 ```
 
 When creating a custom decorator, you can provide a shorthand property named `decorator` which will be used to parse the text inside the parenthesis of the property declaration. This allows specifying the decorator with inline properties as in the above examples.
-=======
-RmlUi introduces several features over the [original libRocket branch](https://github.com/libRocket/libRocket). While some of the new features are briefly documented here, take a look at the [official RmlUi documentation](https://mikke89.github.io/RmlUiDoc/) for more details.
->>>>>>> 13e91de2
 
 
 ### Decorator at-rule
@@ -192,7 +188,7 @@
 
 ## RmlUi 2.0 features
 
-RmlUi introduces several features over the [original libRocket branch](https://github.com/libRocket/libRocket). While the [official RmlUi documentation](https://mikke89.github.io/RmlUiDoc/) is being updated with new documentation, some of the new features are also briefly documented here. Pull requests are welcome for improving the documentation at the [RmlUi documentation repository](https://github.com/mikke89/RmlUiDoc).
+RmlUi introduces several features over the [original libRocket branch](https://github.com/libRocket/libRocket). While some of the new features are briefly documented here, take a look at the [official RmlUi documentation](https://mikke89.github.io/RmlUiDoc/) for more details.
 
 ### Transform property
 
@@ -409,8 +405,8 @@
 
 ## License (MIT)
  
- Copyright (c) 2008-2014 CodePoint Ltd, Shift Technology Ltd, and contributors
- Copyright (c) 2019 The RmlUi Team, and contributors\
+ Copyright (c) 2008-2014 CodePoint Ltd, Shift Technology Ltd, and contributors\
+ Copyright (c) 2019 The RmlUi Team, and contributors
  
  Permission is hereby granted, free of charge, to any person obtaining a copy
  of this software and associated documentation files (the "Software"), to deal
