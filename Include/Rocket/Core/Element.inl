--- conflicted
+++ resolved
@@ -50,22 +50,9 @@
 // Gets the specified attribute, with default value.
 template< typename T >
 T Element::GetAttribute(const String& name, const T& default_value) const
-<<<<<<< HEAD
-{			
+{
 	return Get(attributes, name, default_value);
-}
-=======
-{
-	return attributes.Get(name, default_value);
-}
-
-// Iterates over the attributes.
-template< typename T >
-bool Element::IterateAttributes(int& index, String& name, T& value) const
-{
-	return attributes.Iterate(index, name, value);
 }
 
 }
-}
->>>>>>> a0772ccb
+}