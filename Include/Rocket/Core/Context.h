/*
 * This source file is part of libRocket, the HTML/CSS Interface Middleware
 *
 * For the latest information, see http://www.librocket.com
 *
 * Copyright (c) 2008-2010 CodePoint Ltd, Shift Technology Ltd
 *
 * Permission is hereby granted, free of charge, to any person obtaining a copy
 * of this software and associated documentation files (the "Software"), to deal
 * in the Software without restriction, including without limitation the rights
 * to use, copy, modify, merge, publish, distribute, sublicense, and/or sell
 * copies of the Software, and to permit persons to whom the Software is
 * furnished to do so, subject to the following conditions:
 *
 * The above copyright notice and this permission notice shall be included in
 * all copies or substantial portions of the Software.
 * 
 * THE SOFTWARE IS PROVIDED "AS IS", WITHOUT WARRANTY OF ANY KIND, EXPRESS OR
 * IMPLIED, INCLUDING BUT NOT LIMITED TO THE WARRANTIES OF MERCHANTABILITY,
 * FITNESS FOR A PARTICULAR PURPOSE AND NONINFRINGEMENT. IN NO EVENT SHALL THE
 * AUTHORS OR COPYRIGHT HOLDERS BE LIABLE FOR ANY CLAIM, DAMAGES OR OTHER
 * LIABILITY, WHETHER IN AN ACTION OF CONTRACT, TORT OR OTHERWISE, ARISING FROM,
 * OUT OF OR IN CONNECTION WITH THE SOFTWARE OR THE USE OR OTHER DEALINGS IN
 * THE SOFTWARE.
 *
 */

#ifndef ROCKETCORECONTEXT_H
#define ROCKETCORECONTEXT_H

#include "Header.h"
#include "Types.h"
#include "ReferenceCountable.h"
#include "ElementReference.h"
#include "Input.h"
#include "String.h"
#include "ScriptInterface.h"
#include "ViewState.h"

namespace Rocket {
namespace Core {

class Stream;
class Dictionary;

}
}

namespace Rocket {
namespace Core {

class ContextInstancer;
class ElementDocument;
class EventListener;
class RenderInterface;

/**
	A context for storing, rendering and processing RML documents. Multiple contexts can exist simultaneously.

	@author Peter Curry
 */

class ROCKETCORE_API Context : public ScriptInterface
{
public:
	/// Constructs a new, uninitialised context. This should not be called directly, use Core::CreateContext()
	/// instead.
	/// @param[in] name The name of the context.
	Context(const String& name);
	/// Destroys a context.
	virtual ~Context();

	/// Returns the name of the context.
	/// @return The context's name.
	const String& GetName() const;

	/// Changes the dimensions of the context.
	/// @param[in] dimensions The new dimensions of the context.
	void SetDimensions(const Vector2i& dimensions);
	/// Returns the dimensions of the context.
	/// @return The current dimensions of the context.
	const Vector2i& GetDimensions() const;

<<<<<<< HEAD
	/// Returns the current state of the view.
	const ViewState& GetViewState() const throw();
=======
	/// Changes the size ratio of 'dp' unit to 'px' unit
	/// @param[in] dimensions The new density-independent pixel ratio of the context.
	void SetDensityIndependentPixelRatio(float density_independent_pixel_ratio);
	/// Returns the size ratio of 'dp' unit to 'px' unit
	/// @return The current density-independent pixel ratio of the context.
	float GetDensityIndependentPixelRatio() const;
>>>>>>> f9ef5c79

	/// Updates all elements in the context's documents.
	bool Update();
	/// Renders all visible elements in the context's documents.
	bool Render();

	/// Creates a new, empty document and places it into this context.
	/// @param[in] tag The document type to create.
	/// @return The new document, or NULL if no document could be created. The document is returned with a reference owned by the caller.
	ElementDocument* CreateDocument(const String& tag = "body");
	/// Load a document into the context.
	/// @param[in] document_path The path to the document to load.
	/// @return The loaded document, or NULL if no document was loaded. The document is returned with a reference owned by the caller.
	ElementDocument* LoadDocument(const String& document_path);
	/// Load a document into the context.
	/// @param[in] document_stream The opened stream, ready to read.
	/// @return The loaded document, or NULL if no document was loaded. The document is returned with a reference owned by the caller.
	ElementDocument* LoadDocument(Stream* document_stream);
	/// Load a document into the context.
	/// @param[in] string The string containing the document RML.
	/// @return The loaded document, or NULL if no document was loaded. The document is returned with a reference owned by the caller.
	ElementDocument* LoadDocumentFromMemory(const String& string);
	/// Unload the given document.
	/// @param[in] document The document to unload.
	void UnloadDocument(ElementDocument* document);
	/// Unloads all loaded documents.
	void UnloadAllDocuments();

	/// Adds a previously-loaded cursor document as a mouse cursor within this context. This allows you to share
	/// cursors between contexts.
	/// @param[in] cursor_document The document to add as a cursor into this context.
	void AddMouseCursor(ElementDocument* cursor_document);
	/// Loads a document as a mouse cursor within this context.
	/// @param[in] cursor_document_path The path to the document to load as a cursor.
	/// @return The loaded cursor document, or NULL if no document was loaded. The document is returned with a reference owned by the caller.
	ElementDocument* LoadMouseCursor(const String& cursor_document_path);
	/// Unload the given cursor.
	/// @param[in] cursor_name The name of cursor to unload.
	void UnloadMouseCursor(const String& cursor_name);
	/// Unloads all currently loaded cursors.
	void UnloadAllMouseCursors();
	/// Sets a cursor as the active cursor.
	/// @param[in] cursor_name The name of the cursor to activate.
	/// @return True if a cursor exists with the given name, false if not.
	bool SetMouseCursor(const String& cursor_name);
	/// Shows or hides the cursor.
	/// @param[in] show True to show the cursor, false to hide it.
	void ShowMouseCursor(bool show);

	/// Returns the first document in the context with the given id.
	/// @param[in] id The id of the desired document.
	/// @return The document (if it was found), or NULL if no document exists with the ID. The document is returned with a borrowed reference.
	ElementDocument* GetDocument(const String& id);
	/// Returns a document in the context by index.
	/// @param[in] index The index of the desired document.
	/// @return The document (if one exists with this index), or NULL if the index was invalid. The document is returned with a borrowed reference.
	ElementDocument* GetDocument(int index);
	/// Returns the number of documents in the context.
	/// @return The number of documents in the context.
	int GetNumDocuments() const;

	/// Returns the hover element.
	/// @return The element the mouse cursor is hovering over. The element is returned with a borrowed reference.
	Element* GetHoverElement();

	/// Returns the focus element.
	/// @return The element with input focus. The element is returned with a borrowed reference.
	Element* GetFocusElement();

	/// Returns the root element that holds all the documents
	/// @return The root element. The element is returned with a borrowed reference.
	Element* GetRootElement();

	/// Brings the document to the front of the document stack.
	/// @param[in] document The document to pull to the front of the stack.
	void PullDocumentToFront(ElementDocument* document);
	/// Sends the document to the back of the document stack.
	/// @param[in] document The document to push to the bottom of the stack.
	void PushDocumentToBack(ElementDocument* document);

	/// Adds an event listener to the context's root element.
	/// @param[in] event The name of the event to attach to.
	/// @param[in] listener Listener object to be attached.
	/// @param[in] in_capture_phase True if the listener is to be attached to the capture phase, false for the bubble phase.
	void AddEventListener(const String& event, EventListener* listener, bool in_capture_phase = false);
	/// Removes an event listener from the context's root element.
	/// @param[in] event The name of the event to detach from.
	/// @param[in] listener Listener object to be detached.
	/// @param[in] in_capture_phase True to detach from the capture phase, false from the bubble phase.
	void RemoveEventListener(const String& event, EventListener* listener, bool in_capture_phase = false);

	/// Sends a key down event into this context.
	/// @param[in] key_identifier The key pressed.
	/// @param[in] key_modifier_state The state of key modifiers (shift, control, caps-lock, etc) keys; this should be generated by ORing together members of the Input::KeyModifier enumeration.
	/// @return True if the event was not consumed (ie, was prevented from propagating by an element), false if it was.
	bool ProcessKeyDown(Input::KeyIdentifier key_identifier, int key_modifier_state);
	/// Sends a key up event into this context.
	/// @param[in] key_identifier The key released.
	/// @param[in] key_modifier_state The state of key modifiers (shift, control, caps-lock, etc) keys; this should be generated by ORing together members of the Input::KeyModifier enumeration.
	/// @return True if the event was not consumed (ie, was prevented from propagating by an element), false if it was.
	bool ProcessKeyUp(Input::KeyIdentifier key_identifier, int key_modifier_state);

	/// Sends a single character of text as text input into this context.
	/// @param[in] character The UCS-2 character to send into this context.
	/// @return True if the event was not consumed (ie, was prevented from propagating by an element), false if it was.
	bool ProcessTextInput(word character);
	/// Sends a string of text as text input into this context.
	/// @param[in] string The UCS-2 string to send into this context.
	/// @return True if the event was not consumed (ie, was prevented from propagating by an element), false if it was.
	bool ProcessTextInput(const String& string);

	/// Sends a mouse movement event into this context.
	/// @param[in] x The x-coordinate of the mouse cursor, in window-coordinates (ie, 0 should be the left of the client area).
	/// @param[in] y The y-coordinate of the mouse cursor, in window-coordinates (ie, 0 should be the top of the client area).
	/// @param[in] key_modifier_state The state of key modifiers (shift, control, caps-lock, etc) keys; this should be generated by ORing together members of the Input::KeyModifier enumeration.
	void ProcessMouseMove(int x, int y, int key_modifier_state);
	/// Sends a mouse-button down event into this context.
	/// @param[in] button_index The index of the button that was pressed; 0 for the left button, 1 for right, and any others from 2 onwards.
	/// @param[in] key_modifier_state The state of key modifiers (shift, control, caps-lock, etc) keys; this should be generated by ORing together members of the Input::KeyModifier enumeration.
	void ProcessMouseButtonDown(int button_index, int key_modifier_state);
	/// Sends a mouse-button up event into this context.
	/// @param[in] button_index The index of the button that was release; 0 for the left button, 1 for right, and any others from 2 onwards.
	/// @param[in] key_modifier_state The state of key modifiers (shift, control, caps-lock, etc) keys; this should be generated by ORing together members of the Input::KeyModifier enumeration.
	void ProcessMouseButtonUp(int button_index, int key_modifier_state);
	/// Sends a mouse-wheel movement event into this context.
	/// @param[in] wheel_delta The mouse-wheel movement this frame. Rocket treats a negative delta as up movement (away from the user), positive as down.
	/// @param[in] key_modifier_state The state of key modifiers (shift, control, caps-lock, etc) keys; this should be generated by ORing together members of the Input::KeyModifier enumeration.
	/// @return True if the event was not consumed (ie, was prevented from propagating by an element), false if it was.
	bool ProcessMouseWheel(int wheel_delta, int key_modifier_state);

	/// Notifies Rocket of a change in the projection matrix.
	/// @param[in] projection The new projection matrix.
	void ProcessProjectionChange(const Matrix4f &projection);
	/// Notifies Rocket of a change in the view matrix.
	/// @param[in] projection The new view matrix.
	void ProcessViewChange(const Matrix4f &view);

	/// Gets the context's render interface.
	/// @return The render interface the context renders through.
	RenderInterface* GetRenderInterface() const;
	/// Gets the current clipping region for the render traversal
	/// @param[out] origin The clipping origin
	/// @param[out] dimensions The clipping dimensions
	bool GetActiveClipRegion(Vector2i& origin, Vector2i& dimensions) const;
	/// Sets the current clipping region for the render traversal
	/// @param[out] origin The clipping origin
	/// @param[out] dimensions The clipping dimensions
	void SetActiveClipRegion(const Vector2i& origin, const Vector2i& dimensions);

	/// Sets the instancer to use for releasing this object.
	/// @param[in] instancer The context's instancer.
	void SetInstancer(ContextInstancer* instancer);

protected:
	virtual void OnReferenceDeactivate();

private:
	String name;
	Vector2i dimensions;
	float density_independent_pixel_ratio;

	ContextInstancer* instancer;

	typedef std::set< ElementReference > ElementSet;
	typedef std::vector< ElementReference > ElementList;
	// Set of elements that are currently in hover state.
	ElementSet hover_chain;
	// List of elements that are currently in active state.
	ElementList active_chain;
	// History of windows that have had focus
	ElementList document_focus_history;

	// Documents that have been unloaded from the context but not yet released.
	ElementList unloaded_documents;

	// Root of the element tree.
	Element* root;
	// The element that current has input focus.
	ElementReference focus;
	// The top-most element being hovered over.
	ElementReference hover;
	// The element that was being hovered over when the primary mouse button was pressed most recently.
	ElementReference active;

	// The element that was clicked on last.
	Element* last_click_element;
	// The time the last click occured.
	float last_click_time;

	typedef std::map< String, ElementDocument* > CursorMap;
	CursorMap cursors;
	ElementReference default_cursor;
	ElementReference active_cursor;
	bool show_cursor;

	ElementDocument* cursor_proxy;

	// The element that is currently being dragged (or about to be dragged).
	ElementReference drag;
	// True if a drag has begun (ie, the ondragstart event has been fired for the drag element), false otherwise.
	bool drag_started;
	// True if the current drag is a verbose drag (ie, sends ondragover, ondragout, ondragdrop, etc, events).
	bool drag_verbose;
	// Used when dragging a cloned object.
	Element* drag_clone;

	// The element currently being dragged over; this is equivalent to hover, but only set while an element is being
	// dragged, and excludes the dragged element.
	ElementReference drag_hover;
	// Set of elements that are currently being dragged over; this differs from the hover state as the dragged element
	// itself can't be part of it.
	ElementSet drag_hover_chain;

	// Input state; stored from the most recent input events we receive from the application.
	Vector2i mouse_position;

	// The render interface this context renders through.
	RenderInterface* render_interface;
	Vector2i clip_origin;
	Vector2i clip_dimensions;

	// The current view state
	ViewState view_state;

	// Internal callback for when an element is removed from the hierarchy.
	void OnElementRemove(Element* element);
	// Internal callback for when a new element gains focus.
	bool OnFocusChange(Element* element);

	// Generates an event for faking clicks on an element.
	void GenerateClickEvent(Element* element);

	// Updates the current hover elements, sending required events.
	void UpdateHoverChain(const Dictionary& parameters, const Dictionary& drag_parameters, const Vector2i& old_mouse_position);
	// Returns the youngest descendent of the given element which is under the given point in screen coordinates.
	// @param[in] point The point to test.
	// @param[in] ignore_element If set, this element and its descendents will be ignored.
	// @param[in] element Used internally.
	// @return The element under the point, or NULL if nothing is.
	Element* GetElementAtPoint(const Vector2f& point, const Element* ignore_element = NULL, Element* element = NULL);

	// Creates the drag clone from the given element. The old drag clone will be released if
	// necessary.
	// @param[in] element The element to clone.
	void CreateDragClone(Element* element);
	// Releases the drag clone, if one exists.
	void ReleaseDragClone();

	// Builds the parameters for a generic key event.
	void GenerateKeyEventParameters(Dictionary& parameters, Input::KeyIdentifier key_identifier);
	// Builds the parameters for a generic mouse event.
	void GenerateMouseEventParameters(Dictionary& parameters, int button_index = -1);
	// Builds the parameters for the key modifier state.
	void GenerateKeyModifierEventParameters(Dictionary& parameters, int key_modifier_state);
	// Builds the parameters for a drag event.
	void GenerateDragEventParameters(Dictionary& parameters);

	// Releases all unloaded documents pending destruction.
	void ReleaseUnloadedDocuments();

	// Sends the specified event to all elements in new_items that don't appear in old_items.
	static void SendEvents(const ElementSet& old_items, const ElementSet& new_items, const String& event, const Dictionary& parameters, bool interruptible);

	friend class Element;
	friend ROCKETCORE_API Context* CreateContext(const String&, const Vector2i&, RenderInterface*);
};

}
}

#endif<|MERGE_RESOLUTION|>--- conflicted
+++ resolved
@@ -81,17 +81,17 @@
 	/// @return The current dimensions of the context.
 	const Vector2i& GetDimensions() const;
 
-<<<<<<< HEAD
+
 	/// Returns the current state of the view.
 	const ViewState& GetViewState() const throw();
-=======
+
 	/// Changes the size ratio of 'dp' unit to 'px' unit
 	/// @param[in] dimensions The new density-independent pixel ratio of the context.
 	void SetDensityIndependentPixelRatio(float density_independent_pixel_ratio);
 	/// Returns the size ratio of 'dp' unit to 'px' unit
 	/// @return The current density-independent pixel ratio of the context.
 	float GetDensityIndependentPixelRatio() const;
->>>>>>> f9ef5c79
+
 
 	/// Updates all elements in the context's documents.
 	bool Update();
