--- conflicted
+++ resolved
@@ -45,17 +45,10 @@
 	/// @param[in] name The type of decorator desired. For example, "background-decorator: simple;" is declared as type "simple".
 	/// @param[in] properties All RCSS properties associated with the decorator.
 	/// @return The decorator if it was instanced successful, NULL if an error occured.
-<<<<<<< HEAD
-	std::shared_ptr<Rocket::Core::Decorator> InstanceDecorator(const Rocket::Core::String& name, const Rocket::Core::PropertyDictionary& properties, const Rocket::Core::DecoratorInstancerInterface& interface) override;
-=======
-	Rml::Core::Decorator* InstanceDecorator(const Rml::Core::String& name, const Rml::Core::PropertyDictionary& properties);
-	/// Releases the given decorator.
-	/// @param[in] decorator Decorator to release. This is guaranteed to have been constructed by this instancer.
-	void ReleaseDecorator(Rml::Core::Decorator* decorator);
->>>>>>> 4f13806c
+	std::shared_ptr<Rml::Core::Decorator> InstanceDecorator(const Rml::Core::String& name, const Rml::Core::PropertyDictionary& properties, const Rml::Core::DecoratorInstancerInterface& interface) override;
 
 private:
-	Rocket::Core::PropertyId id_image_src;
+	Rml::Core::PropertyId id_image_src;
 };
 
 #endif